--- conflicted
+++ resolved
@@ -15,12 +15,7 @@
     get_config_file, \
     get_resilient_circuits_version
 
-<<<<<<< HEAD
-from .helpers import is_env_proxies_set, \
-    get_and_parse_proxy_env_var
-=======
 from .helpers import is_env_proxies_set, get_and_parse_proxy_env_var
->>>>>>> 29b63e3f
 
 from .co3base import ensure_unicode, \
     get_proxy_dict, \
