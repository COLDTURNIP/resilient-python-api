--- conflicted
+++ resolved
@@ -1,17 +1,14 @@
-<<<<<<< HEAD
 **2021-11: version 43.0**
 
 * Formatted Sphinx documentation and hosted it at https://ibm.biz/soar-python-docs
 * ``validate_fields`` also handles a ``namedtuple``
 
+**2021-11: version 42.3**
+
+* No major changes. Just bumping build number to coincide with other builds
+
 **2021-10: version 42.2**
 
-=======
-2021-11: version 42.3
-* No major changes. Just bumping build number to coincide with other builds
-
-2021-10: version 42.2
->>>>>>> 1c5545a0
 * No major changes. Just bumping build number to coincide with other builds
 
 **2021-08: version 42.1**
