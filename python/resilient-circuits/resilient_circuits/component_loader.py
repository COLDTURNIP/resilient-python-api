"""Dynamic component loader"""

import os
import sys
import logging
from circuits import Loader, Event
from circuits.core.handlers import handler

LOG = logging.getLogger(__name__)


class load(Event):
    """yes"""
    complete = True


class load_all_failure(Event):
    """Event indicating that a component failed to load."""
    pass


class load_all_success(Event):
    """Event indicating that all components were loaded."""
    pass


def safe_but_noisy_import(name):
    modules = sys.modules.copy()
    try:
        if name in sys.modules:
            LOG.debug("Name exists in modules")
            return reload(sys.modules[name])
        else:
            LOG.debug("Name does not exist in modules")
            return __import__(name, globals(), locals(), [""])
    except Exception as exc:
        for name in sys.modules.copy():
            if name not in modules:
                del sys.modules[name]
        LOG.exception(exc)


class ComponentLoader(Loader):
    """A component to automatically load from the componentsdir directory"""

    def __init__(self, opts):
        """Initialize the loader"""
        # Path where components should be found
        self.path = opts['componentsdir']
        # Optionally, a list of filenames that should not be loaded
        noload = opts.get("noload", "")
        self.noload = [filename.strip() for filename in noload.split(",") if filename.strip() != ""]
        super(ComponentLoader, self).__init__(init_kwargs={"opts": opts}, paths=[self.path])
        self.pending_components = []
        self.finished = False

<<<<<<< HEAD
    @handler("registered", channel="*")
    def registered(self, component, manager):
        """Registered Event Handler"""
        if component is self:
            LOG.debug("Loader Registered")
            # Load all components from the components directory
            for filename in os.listdir(self.path):
                filepath = os.path.join(self.path, filename)
                if os.path.isfile(filepath) and os.path.splitext(filename)[1] == ".py":
                    cname = os.path.splitext(filename)[0]
                    if cname != "__init__":
=======
    @handler("started", channel="*")
    def started(self, event, component):
        """Started Event Handler"""
        LOG.debug("Started")
        # Load all components from the components directory
        for filename in sorted(os.listdir(self.path)):
            filepath = os.path.join(self.path, filename)
            if os.path.isfile(filepath) and os.path.splitext(filename)[1] == ".py":
                cname = os.path.splitext(filename)[0]
                if cname != "__init__":
                    if cname in self.noload:
                        LOG.info("Not loading %s", cname)
                    else:
>>>>>>> 53dd38b4
                        LOG.debug("Loading %s", cname)
                        self.pending_components.append(cname)
                        self.fire(load(cname))

    @handler("exception", channel="loader")
    def exception(self, event, *args, **kwargs):
        if not self.finished:
            fevent = kwargs.get("fevent", None)
            if fevent is not None:
                cname = fevent.args[0]
                LOG.error("An exception occurred while loading component '%s'", cname)
                self.fire(load_all_failure())

    @handler("load_complete")
    def load_complete(self, event, *eargs, **ekwargs):
        """Check whether the component loaded successfully"""
        cname = event.args[0]
        if isinstance(cname, Event):
            cname = cname.args[0]

        if cname in sys.modules:
            LOG.info("Loaded component '%s'", cname)
            self.pending_components.remove(cname)
            if self.pending_components == []:
                self.finished = True
                self.fire(load_all_success())
        else:
            LOG.error("Failed to load component '%s'", cname)
            safe_but_noisy_import(cname)
            self.fire(load_all_failure())<|MERGE_RESOLUTION|>--- conflicted
+++ resolved
@@ -54,7 +54,6 @@
         self.pending_components = []
         self.finished = False
 
-<<<<<<< HEAD
     @handler("registered", channel="*")
     def registered(self, component, manager):
         """Registered Event Handler"""
@@ -66,24 +65,12 @@
                 if os.path.isfile(filepath) and os.path.splitext(filename)[1] == ".py":
                     cname = os.path.splitext(filename)[0]
                     if cname != "__init__":
-=======
-    @handler("started", channel="*")
-    def started(self, event, component):
-        """Started Event Handler"""
-        LOG.debug("Started")
-        # Load all components from the components directory
-        for filename in sorted(os.listdir(self.path)):
-            filepath = os.path.join(self.path, filename)
-            if os.path.isfile(filepath) and os.path.splitext(filename)[1] == ".py":
-                cname = os.path.splitext(filename)[0]
-                if cname != "__init__":
-                    if cname in self.noload:
-                        LOG.info("Not loading %s", cname)
-                    else:
->>>>>>> 53dd38b4
-                        LOG.debug("Loading %s", cname)
-                        self.pending_components.append(cname)
-                        self.fire(load(cname))
+                        if cname in self.noload:
+                            LOG.info("Not loading %s", cname)
+                        else:
+                            LOG.debug("Loading %s", cname)
+                            self.pending_components.append(cname)
+                            self.fire(load(cname))
 
     @handler("exception", channel="loader")
     def exception(self, event, *args, **kwargs):
