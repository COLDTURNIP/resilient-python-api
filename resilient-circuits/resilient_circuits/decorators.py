# -*- coding: utf-8 -*-
# (c) Copyright IBM Corp. 2010, 2018. All Rights Reserved.

"""Circuits component for Action Module subscription and message handling"""

import logging
import threading
from collections import namedtuple
import inspect as _inspect
from functools import wraps
from types import GeneratorType
from circuits import Timer, task, Event
import circuits.core.handlers
from resilient_lib import ResultPayload, validate_fields
from resilient_circuits import constants
from resilient_circuits.action_message import FunctionResult, \
    StatusMessage, StatusMessageEvent, \
    FunctionError_, FunctionErrorEvent

LOG = logging.getLogger(__name__)

# for convenience we alias the circuits 'handler'
handler = circuits.core.handlers.handler


class function(object):
    """Creates a Function Handler.

    This decorator can be applied to methods of classes derived from :class:`ResilientComponent`.
    It marks the method as a handler for the events passed as arguments to the :func:`function` decorator.
    Specify the function's API name as parameter to the decorator.
    The function handler will automatically be subscribed to the function's message destination.
    """
    # This is an extended version of circuits.core.handlers:handler

    def __init__(self, *args, **kwargs):
        if len(args) != 1:
            raise ValueError("Usage: @function(api_name)")
        self.names = args
        self.kwargs = kwargs

    def __call__(self, func):
        """Called at decoration time, with the bare function being decorated"""
        LOG.debug("@function %s", func)

        func.handler = True
        func.function = True

        # Circuits properties
        func.names = self.names
        func.priority = self.kwargs.get("priority", 0)
        func.channel = self.kwargs.get("channel", ",".join(["functions.{}".format(name) for name in self.names]))
        func.override = self.kwargs.get("override", False)
        
        # If getfullargspec if available to us 
        if hasattr(_inspect, 'getfullargspec'):
            args = _inspect.getfullargspec(func)[0]
        else:  # fall back to deprecated getargspec
            args = _inspect.getargspec(func)[0]

        if args and args[0] == "self":
            del args[0]
        func.event = getattr(func, "event", bool(args and args[0] == "event"))

        @wraps(func)
        def decorated(itself, event, *args, **kwargs):
            """the decorated function"""
            LOG.debug("decorated")
            function_parameters = event.message.get("inputs", {})

            def _the_task(event, *args, **kwargs):
                return func(itself, event, *args, **kwargs)

            def _call_the_task(evt, **kwds):
                # On the worker thread, call the function, and handle a single or generator result.
                LOG.debug("%s: _call_the_task", threading.currentThread().name)
                result_list = []
                task_result_or_gen = _the_task(evt, *args, **kwds)
                if not isinstance(task_result_or_gen, GeneratorType):
                    task_result_or_gen = [task_result_or_gen]
                for val in task_result_or_gen:
                    if isinstance(val, StatusMessage):
                        # Fire the wrapped status message event to notify resilient
                        LOG.info("[%s] StatusMessage: %s", evt.name, val)
                        itself.fire(StatusMessageEvent(parent=evt, message=val.text))
                    elif isinstance(val, FunctionResult):
                        # Collect the result for return
                        LOG.debug("[%s] FunctionResult: %s", evt.name, val)
                        result_list.append(val)
                    elif isinstance(val, Event):
                        # Some other event, just fire it
                        LOG.debug(val)
                        itself.fire(val)
                    elif isinstance(val, FunctionError_):
                        LOG.error("[%s] FunctionError: %s", evt.name, val)
                        itself.fire(FunctionErrorEvent(parent=evt, message=str(val)))
                        evt.success = False
                        return  # Don't wait for more results!
                    elif isinstance(val, Exception):
                        raise val
                    else:
                        # Whatever this is, add it to the results
                        LOG.debug(val)
                        result_list.append(val)
                return result_list

            the_task = task(_call_the_task, event, **function_parameters)
            ret = yield itself.call(the_task, "functionworker")
            xxx = ret.value
            # Return value is the result_list that was yielded from the wrapped function
            yield xxx
        return decorated


<<<<<<< HEAD
class inbound_app(object):
    def __init__(self, *args, **kwargs):
        if len(args) != 1:
            raise ValueError("Usage: @inbound_app(<{0}>)".format(constants.INBOUND_MSG_APP_CONFIG_Q_NAME))
        self.names = args
        self.kwargs = kwargs

    def __call__(self, ia):
        """
        Called at decoration time, with the bare method being decorated

        :param ia: The method to decorate
        :type ia: resilient_circuits.ResilientComponent
        """
        ia.handler = True
        ia.inbound_handler = True

        # Circuits properties
        ia.names = self.names
        ia.priority = self.kwargs.get("priority", 0)
        ia.channel = "{0}.{1}".format(constants.INBOUND_MSG_DEST_PREFIX, self.names[0])
        ia.override = self.kwargs.get("override", False)
        ia.event = True

        @wraps(ia)
        def inbound_app_decorator(itself, event, *args, **kwargs):
            """
            The decorated method

            :param itself: The method to decorate
            :type itself: resilient_circuits.ResilientComponent
            :param event: The Event with the StompFrame and the Message read off the Message Destination
            :type event: resilient_circuits.action_message.InboundMessage
            """

            def _invoke_inbound_app(evt, **kwds):
                """
                The code to call when a method with the decorator `@inbound_app(<inbound_destination_api_name>)`
                is invoked.

                Returns result_list when method with the decorator `@inbound_app(<inbound_destination_api_name>)` is
                finished processing.

                A method that has this handler should yield a str when done
                    -  E.g:
                        `yield "Processing Complete!"`

                :param evt: The Event with the StompFrame and the Message read off the Message Destination
                :type ia: resilient_circuits.action_message.FunctionMessage
                """
                result_list = []
                LOG.debug("Running _invoke_inbound_app in Thread: %s", threading.currentThread().name)

                # Get the required attribute from the message
                message = evt.message
                inbound_action = message.get("action", "Unknown")

                # Invoke the actual Function
                ia_results = ia(itself, evt.message, inbound_action)

                for r in ia_results:
                    LOG.debug(r)
                    result_list.append(r)

                return result_list

            invoke_inbound_app = task(_invoke_inbound_app, event)
            ia_result = yield itself.call(invoke_inbound_app, channels="functionworker")
            yield ia_result.value

        return inbound_app_decorator
=======
>>>>>>> 5f720067
class app_function(object):
    """
    Creates new a Next Generation Function (@app_function) Handler.

    This decorator can be applied to methods of classes derived from the class `ResilientComponent`.
    It marks the method as a handler for the events passed as arguments to the decorator.
    Specify the function's API name as parameter to the decorator. It only accepts 1 api_name as an argument.
    The function handler will automatically be subscribed to the function's message destination.
    """

    def __init__(self, *args, **kwargs):
        if len(args) != 1:
            raise ValueError("Usage: @app_function(api_name)")
        self.names = args
        self.kwargs = kwargs

    def __call__(self, fn):
        """
        Called at decoration time, with the bare function being decorated

        :param fn: The function to decorate
        :type fn: resilient_circuits.ResilientComponent
        """
        fn.handler = True
        fn.function = True

        # Circuits properties
        fn.names = self.names
        fn.priority = self.kwargs.get("priority", 0)
        fn.channel = "functions.{0}".format(self.names[0])
        fn.override = self.kwargs.get("override", False)
        fn.event = True

        @wraps(fn)
        def app_function_decorator(itself, event, *args, **kwargs):
            """
            The decorated function

            :param itself: The function to decorate
            :type itself: resilient_circuits.ResilientComponent
            :param event: The Event with the StompFrame and the Message read off the Message Destination
            :type event: resilient_circuits.action_message.FunctionMessage
            """
            function_inputs = event.message.get("inputs", {})

            def _invoke_app_function(evt, **kwds):
                """
                The code to call when a function with the decorator `@app_function(api_name)`
                is invoked.

                Returns result_list when function with the decorator `@app_function(api_name)` is
                finished processing.

                A method that has this handler should yield a StatusMessage or a FunctionResult
                    -   When a StatusMessage is yield'ed a StatusMessageEvent is fired with the text of the StatusMessage
                    -   When a FunctionResult is yield'ed it calls resilient-lib.ResultPayload.done() with the parameters of
                        FunctionResult being passed to it and appends the result to result_list. E.g:
                            `yield FunctionResult({"key":"value"})`
                            `yield FunctionResult({"key": "value"}, success=False, reason="Bad call")`

                :param evt: The Event with the StompFrame and the Message read off the Message Destination
                :type fn: resilient_circuits.action_message.FunctionMessage
                """
                LOG.debug("Running _invoke_app_function in Thread: %s", threading.currentThread().name)

                result_list = []

                # Validate the fn_inputs in the Message
                fn_inputs = validate_fields([], kwds)
                LOG.info("[%s] Validated function inputs", evt.name)
                LOG.debug("[%s] fn_inputs: %s", evt.name, fn_inputs)

                rp = ResultPayload(itself.PACKAGE_NAME, version=constants.APP_FUNCTION_PAYLOAD_VERSION, **fn_inputs)

                fn_inputs_tuple = namedtuple("fn_inputs", fn_inputs.keys())(*fn_inputs.values())

                # Set evt.message in local thread storage
                itself.set_fn_msg(evt.message)

                # Invoke the actual Function
                fn_results = fn(itself, fn_inputs_tuple)

                for r in fn_results:
                    if isinstance(r, StatusMessage):
                        LOG.info("[%s] StatusMessage: %s", evt.name, r)
                        itself.fire(StatusMessageEvent(parent=evt, message=r.text))

                    elif isinstance(r, FunctionResult):
                        r.value = rp.done(
                            content=r.value,
                            success=r.success,
                            reason=r.reason)
                        LOG.info("[%s] Returning results", evt.name)
                        result_list.append(r)

                    elif isinstance(r, Exception):
                        raise r

                    else:
                        # Whatever this is, add it to the results
                        LOG.debug(r)
                        result_list.append(r)

                return result_list

            invoke_app_function = task(_invoke_app_function, event, **function_inputs)
            fn_result = yield itself.call(invoke_app_function, channels="functionworker")
            yield fn_result.value

        return app_function_decorator


class required_field(object):
    """Decorator, declares a required field for a ResilientComponent or its methods"""
    def __init__(self, fieldname, input_type=None):
        self.fieldname = fieldname
        self.input_type = input_type

    def __call__(self, func):
        """Called at decoration time"""
        # Set or extend the function's "custom_fields" attribute
        func.required_fields = getattr(func, "required_fields", {})
        func.required_fields[self.fieldname] = self.input_type
        # The decorated function is unchanged
        return func


class required_action_field(object):
    """Decorator, declares a required field for a ResilientComponent or its methods"""
    def __init__(self, fieldname, input_type=None):
        self.fieldname = fieldname
        self.input_type = input_type

    def __call__(self, func):
        """Called at decoration time"""
        # Set or extend the function's "action_fields" attribute
        func.required_action_fields = getattr(func,
                                              "required_action_fields", {})
        func.required_action_fields[self.fieldname] = self.input_type
        # The decorated function is unchanged
        return func


class defer(object):
    """Decorator for an event handler, delays it awhile.

       Usage:
       Decorate a Resilient Circuits handler.
       This decorator should go *before* the `@handler(...)`.
       Do not use on 'generic' handlers, only on named-event handlers.

       .. code-block:: python

            @defer(delay=5)
            @handler("actions_event_name")
            def _function(self, event, *args, **kwargs):
                # handle the event
                pass
    """
    def __init__(self, *args, **kwargs):
        self.delay = kwargs.get("delay", None)
        if len(args) > 0:
            raise Exception("Usage: @defer() or @defer(delay=<seconds>)")

    def __call__(self, func):
        """Called at decoration time, with function"""
        LOG.debug("@defer %s", func)

        @wraps(func)
        def decorated(itself, event, *args, **kwargs):
            """the decorated function"""
            LOG.debug("decorated")
            if event.defer(itself, delay=self.delay):
                # OK, let's handle it later
                return
            return func(itself, event, *args, **kwargs)
        return decorated


def debounce_get_incident_key(event):
    """Callback to return the debounce-key for an event.
       Multiple events with this key will be debounced together.
       Default is: event name and incident id.
    """
    key = "{} for {}".format(event.name, event.message["incident"]["id"])
    return key


class debounce(object):
    """Decorator for an event handler, debounces multiple occurrences.

       :param delay: (seconds).  Time before the event will be processed.
                  If another event (with the same key) occurs in this
                  time, the timer starts over.
       :param discard: (Boolean, optional).  If true, when there are multiple
                  events before the delay expires, only the most recent one
                  is processed, and the previous ones are discarded.

       Usage:
       Decorate a Resilient Circuits handler.
       This decorator should go *before* the `@handler(...)`.
       Do not use on 'generic' handlers, only on named-event handlers.

       .. code-block:: python

            @debounce(delay=10, discard=True)
            @handler("actions_event_name")
            def _my_action_handler(self, event, *args, **kwargs):
                # handle the event
                pass

    """
    def __init__(self, *args, **kwargs):
        self.delay = kwargs.get("delay", 1)
        self.discard = kwargs.get("discard", False)
        self.get_key = kwargs.get("get_key_func", debounce_get_incident_key)
        self.debouncedata = {}
        if len(args) > 0:
            raise Exception("Usage: @debounce(delay=<seconds>, [discard=True])")

    def __call__(self, func):
        """Called at decoration time, with function"""
        LOG.debug("@debounce %s", func)

        @wraps(func)
        def decorated(itself, event, *args, **kwargs):
            """the decorated function"""
            LOG.debug("decorated")
            # De-bounce messages for this event and the same key:
            # (key is the incident-id, by default):
            # - Don't handle the message immediately.
            #   - Note that we have a deferred event.
            #   - Defer it for <<delay>>.
            # - If an event arrives and there is any deferred message,
            #   - Reset the timer interval to <<delay>>
            #   - Optionally: throw away the new message.
            #     Otherwise: defer this one too (to be processed
            #     immediately after the first deferred message).
            key = self.get_key(event)
            if event.deferred:
                # We deferred this event earlier,
                # and now it has fired without being reset in the meantime.
                # All the pending events are OK to go!  Forget their timers!
                LOG.info("Handling deferred %s", key)
                event.deferred = False
                self.debouncedata.pop(key, None)
            else:
                # This is a new event.
                # Are there any other deferred events for this [action+incident]?
                if key not in self.debouncedata:
                    # We'll keep a list of all the timers
                    self.debouncedata[key] = []
                else:
                    # Duplicate event
                    if self.discard:
                        # Unregister all the previous timers so they don't fire
                        for timer in self.debouncedata[key]:
                            evt = timer.event
                            LOG.debug("Unregister timer")
                            timer.unregister()
                            if evt:
                                # The timer's event will not fire now.
                                # Mark it as not 'deferred' and fire a 'success' child event
                                # so that it gets ack'd to the message queue.
                                LOG.debug("Fire success")
                                evt.deferred = False
                                channels = getattr(evt, "success_channels", evt.channels)
                                itself.fire(evt.child("success", evt, evt.value.value), *channels)
                        # Now we can get rid of the list of timers
                        self.debouncedata[key] = []
                    else:
                        # Reset all the pending timers
                        for timer in self.debouncedata[key]:
                            timer.reset(interval=self.delay)
                # Defer this new event with a timer.
                LOG.info("Deferring %s", key)
                timer = Timer(self.delay, event)
                timer.register(itself)
                event.deferred = True
                # Remember the new timer so that we can reset it if necessary
                self.debouncedata[key].append(timer)
                # We're done until the timer fires
                return
            return func(itself, event, *args, **kwargs)
        return decorated<|MERGE_RESOLUTION|>--- conflicted
+++ resolved
@@ -112,7 +112,6 @@
         return decorated
 
 
-<<<<<<< HEAD
 class inbound_app(object):
     def __init__(self, *args, **kwargs):
         if len(args) != 1:
@@ -184,8 +183,8 @@
             yield ia_result.value
 
         return inbound_app_decorator
-=======
->>>>>>> 5f720067
+
+
 class app_function(object):
     """
     Creates new a Next Generation Function (@app_function) Handler.
