#!/usr/bin/env python
# -*- coding: utf-8 -*-
# (c) Copyright IBM Corp. 2010, 2018. All Rights Reserved.

""" Command line tool to manage and run resilient-circuits """
from __future__ import absolute_import

import argparse
import logging
import os
import os.path
import sys
from collections import defaultdict
import pkg_resources
import resilient
import datetime
import uuid
from resilient_circuits.app import AppArgumentParser
from resilient_circuits.util.resilient_codegen import codegen_functions, codegen_package, codegen_reload_package, print_codegen_reload_commandline
from resilient_circuits.util.resilient_customize import customize_resilient
<<<<<<< HEAD
import time
=======
from resilient import ensure_unicode
>>>>>>> ac602a6d

if sys.version_info.major == 2:
    from io import open
else:
    unicode = str
try:
    # For all python < 3.2
    import backports.configparser as configparser
except ImportError:
    import configparser

try:
    from builtins import input
except ImportError:
    # Python 2
    from __builtin__ import raw_input as input


LOG = logging.getLogger(__name__)
LOG.setLevel(logging.INFO)
LOG.addHandler(logging.StreamHandler())


def windows_service(service_args, res_circuits_args):
    """Register a windows service"""
    try:
        import win32serviceutil
        from resilient_circuits.bin import service_wrapper

        if res_circuits_args:
            # Set the command line arguments to pass to "resilient-circuits.exe run"
            service_wrapper.irms_svc.setResilientArgs(res_circuits_args)

        sys.argv = sys.argv[0:1] + service_args
        win32serviceutil.HandleCommandLine(service_wrapper.irms_svc)
    except ImportError:
        LOG.error("Requires PYWIN32 Package. Please download and install from: "
                  "https://sourceforge.net/projects/pywin32/files/pywin32/")


def supervisor_service():
    """Register a unix service with supervisord [deprecated]"""
    pass


def manage_service(service_args, res_circuits_args):
    """Register a windows or unix service"""
    if os.name == 'nt':
        windows_service(service_args, res_circuits_args)
    else:
        LOG.error("Not implemented")
        # supervisor_service(service_args, res_circuits_args)


def run(resilient_circuits_args, restartable=False, config_file=None):
    """Run resilient-circuits"""
    # Leave only the arguments for the run command
    if restartable:
        # import here b/c it is slow
        from resilient_circuits import app_restartable as app
    else:
        from resilient_circuits import app
    sys.argv = sys.argv[0:1] + resilient_circuits_args
    kwargs = {}
    if config_file:
        kwargs = {"config_file": config_file}
    app.run(**kwargs)


def list_installed(args):
    """print list of installed packages with their components"""
    LOG.debug("resilient-circuits.list")
    components = defaultdict(list)
    # Resilient packages can have several entry-points,
    # - resilient.circuits.config: produces default configuration sections
    # - resilient.circuits.customize: produces schema customizations
    # - resilient.circuits.components: identifies components that implement actions, functions, etc.
    # We want to list all components, but include (as "empty") packages that define the other entry-points too.
    entry_points = []
    entry_points.extend([ep for ep in pkg_resources.iter_entry_points('resilient.circuits.config')])
    entry_points.extend([ep for ep in pkg_resources.iter_entry_points('resilient.circuits.customize')])
    component_entry_points = [ep for ep in pkg_resources.iter_entry_points('resilient.circuits.components')]
    entry_points.extend(component_entry_points)
    LOG.debug(u"Found %d installed entry-points", len(entry_points))
    for ep in entry_points:
        components[ep.dist].append(ep)
    if not components:
        LOG.info(u"No resilient-circuits components are installed")
        return
    LOG.info(u"The following packages and components are installed:")
    for dist, component_list in components.items():
        if args.verbose:
            clist = "\n\t".join([str(ep) for ep in component_list if ep in component_entry_points])
            if clist == "":
                LOG.info(u"%s (%s):\n\t(Package does not define any components)",
                         dist.as_requirement(),
                         dist.egg_info)
            else:
                LOG.info(u"%s (%s):\n\t%s",
                         dist.as_requirement(),
                         dist.egg_info,
                         clist)
        else:
            clist = "\n\t".join([ep.name for ep in component_list if ep in component_entry_points])
            if clist == "":
                LOG.info(u"%s:\n\t(Package does not define any components)",
                         dist.as_requirement())
            else:
                LOG.info(u"%s:\n\t%s",
                         dist.as_requirement(),
                         clist)


def generate_default(install_list):
    """ return string containing entire default app.config """
    base_config_fn = pkg_resources.resource_filename("resilient_circuits", "data/app.config.base")
    entry_points = pkg_resources.iter_entry_points('resilient.circuits.configsection')
    additional_sections = []
    remaining_list = install_list[:] if install_list else []
    for entry in entry_points:
        dist = entry.dist
        package_name = entry.dist.project_name

        # if a list is provided, use it to filter which packages to add to the app.config file
        if install_list is not None and package_name not in remaining_list:
            LOG.debug("{} bypassed".format(package_name))
            continue
        elif package_name in remaining_list:
            remaining_list.remove(package_name)

        try:
            func = entry.load()
        except ImportError:
            LOG.exception(u"Failed to load configuration defaults for package '%s'", repr(dist))
            continue

        new_section = None
        try:
            config_data = func()
            if config_data:
                required_config = configparser.ConfigParser(interpolation=None)
                LOG.debug(u"Config Data String:\n%s", config_data)
                required_config.read_string(unicode(config_data))
                new_section = required_config.sections()[0]
        except:
            LOG.exception(u"Failed to get configuration defaults for package '%s'", repr(dist))
            continue

        if new_section:
            additional_sections.append(config_data)

    LOG.debug("Found %d sections to generate", len(additional_sections))

    if install_list and len(remaining_list) > 0:
        LOG.warn("%s not found. Check package name(s)", remaining_list)

    with open(base_config_fn, 'r') as base_config_file:
        base_config = base_config_file.read()
        return "\n\n".join(([base_config, ] + additional_sections))


def generate_or_update_config(args):
    """ Create or update config file based on installed components """
    usage_type = "CREATING" if args.create else "UPDATING"

    if not args.filename:
        # Use default config file in ~/.resilient/app.config and create directory if missing
        config_filename = os.path.expanduser(os.path.join("~", ".resilient", "app.config"))
        resilient_dir = os.path.dirname(config_filename)
        if not os.path.exists(resilient_dir):
            LOG.info(u"Creating %s", resilient_dir)
            os.makedirs(resilient_dir)
    else:
        config_filename = os.path.expandvars(os.path.expanduser(args.filename))
    file_exists = os.path.exists(config_filename)

    if file_exists:
        if args.create:
            choice = ""
            while choice not in ('y', 'n'):
                choice = input(u"%s exists. Do you want to overwrite? (y/n): " % config_filename)
            if choice == 'n':
                LOG.error(u"Config file creation cancelled.")
                return
    elif args.update:
        LOG.error(u"File %s does not exist. Update cancelled.", config_filename)
        return

    LOG.info(u"%s config file %s", usage_type, config_filename)

    if args.create:
        # Write out default file
        with open(config_filename, "w+", encoding="utf-8") as config_file:
            config_file.write(generate_default(args.install_list))
            LOG.info(u"Configuration file generated: %s", config_filename)
            LOG.info(u"Please manually edit with your specific configuration values.")

    else:
        # Update existing file
        config = configparser.ConfigParser(interpolation=None)
        updated = False
        with open(config_filename, "r", encoding="utf-8") as config_file:
            first_byte = config_file.read(1)
            if first_byte != u'\ufeff':
                # Not a BOM, no need to skip first byte
                config_file.seek(0)
            config.read_file(config_file)
            existing_sections = config.sections()

        entry_points = pkg_resources.iter_entry_points('resilient.circuits.configsection')
        remaining_list = args.install_list[:] if args.install_list else []

        with open(config_filename, "a", encoding="utf-8") as config_file:
            for entry in entry_points:
                dist = entry.dist
                package_name = entry.dist.project_name
                try:
                    func = entry.load()
                except ImportError:
                    LOG.exception(u"Failed to load configuration defaults for package '%s'", repr(dist))
                    continue

                new_section = None
                try:
                    config_data = func()
                    if config_data:
                        required_config = configparser.ConfigParser(interpolation=None)
                        LOG.debug(u"Config Data String:\n%s", config_data)
                        required_config.read_string(unicode(config_data))
                        new_section = required_config.sections()[0]
                except:
                    LOG.exception(u"Failed to get configuration defaults for package '%s'", repr(dist))
                    continue

                LOG.debug(u"Required Section: %s", new_section)
                if new_section and new_section not in existing_sections:
                    if args.install_list is None or package_name in remaining_list:
                        # Add the default data for this required section to the config file
                        LOG.info(u"Adding new section '%s' for '%s'", new_section, dist)
                        if package_name in remaining_list:
                            remaining_list.remove(package_name)

                        config_file.write(u"\n" + config_data)
                        updated = True
                else:
                    LOG.debug(u"Section '%s' already present, not adding", new_section)
                    LOG.debug(u"%s %s", new_section, package_name)
                    if package_name in remaining_list:
                        remaining_list.remove(package_name)

            if args.install_list and len(remaining_list) > 0:
                LOG.warn("%s not found. Check package name(s)", remaining_list)

            if updated:
                LOG.info(u"Update finished.  "
                         u"New sections may require manual edits with your specific configuration values.")
            else:
                LOG.info(u"No updates.")


def generate_code(args):
    """generate template code components from functions"""
    parser = AppArgumentParser(config_file=resilient.get_config_file())
    (opts, extra) = parser.parse_known_args()
    client = resilient.get_client(opts)

    if args.reload:
        codegen_reload_package(client, args)
    elif args.package:
        # codegen an installable package
        output_base = os.path.join(os.curdir, args.package)
        codegen_package(client, args.exportfile, args.package,
                        args.messagedestination, args.function, args.workflow, args.rule,
                        args.field, args.datatable, args.task, args.script,
                        os.path.expanduser(output_base))
    elif args.function:
        # codegen a component for one or more functions
        if len(args.function) > 1:
            default_name = "functions.py"
        else:
            default_name = "{}.py".format(args.function[0])
        output_dir = os.path.expanduser(opts["componentsdir"] or os.curdir)
        output_file = args.output or default_name
        if not output_file.endswith(".py"):
            output_file = output_file + ".py"
        codegen_functions(client, args.exportfile, args.function, args.workflow, args.rule, output_dir, output_file)

def selftest(args):
    """loop through every selftest for every eligible package, call and store returned state,
        print out package and their selftest states"""

    components = defaultdict(list)

    # custom entry_point only for selftest functions
    selftest_entry_points = [ep for ep in pkg_resources.iter_entry_points('resilient.circuits.selftest')]
    for ep in selftest_entry_points:
        components[ep.dist].append(ep)

    if len(selftest_entry_points) == 0:
        LOG.info("No selftest entry points found.")
        return None

    # Generate opts array necessary for ResilientComponent instantiation
    opts = AppArgumentParser(config_file=resilient.get_config_file()).parse_args("", None);

    # make a copy
    install_list = list(args.install_list) if args.install_list else []

    for dist, component_list in components.items():
        if args.install_list is None or dist.project_name in install_list:
            # remove name from list
            if dist.project_name in install_list:
                install_list.remove(dist.project_name)

            # add an entry for the package
            LOG.info("%s: ", dist.project_name)
            for ep in component_list:
                # load the entry point
                f_selftest = ep.load()

                try:
                    # f_selftest is the selftest function, we pass the selftest resilient options in case it wants to use it
                    start_time_milliseconds = int(round(time.time() * 1000))

                    status = f_selftest(opts)

                    end_time_milliseconds = int(round(time.time() * 1000))

                    delta_milliseconds = end_time_milliseconds - start_time_milliseconds
                    delta_seconds = delta_milliseconds / 1000

                    if status["state"] is not None:
                       LOG.info("\t%s: %s, Elapsed time: %f seconds", ep.name, status["state"], delta_seconds)
                except Exception as e:
                    LOG.error("Error while calling %s. Exception: %s", ep.name, str(e))
                    continue

    # any missed packages?
    if len(install_list):
        LOG.warn("%s not found. Check package name(s)", install_list)


def find_workflow_by_programmatic_name(workflows, pname):
    for workflow in workflows:
        if workflow.get("programmatic_name") == pname:
            return workflow

    return None


def clone(args):
    parser = AppArgumentParser(config_file=resilient.get_config_file())
    (opts, extra) = parser.parse_known_args()
    client = resilient.get_client(opts)

    export_uri = "/configurations/exports/history"
    export_list = client.get(export_uri)["histories"]
    last_date = 0
    last_id = 0
    for export in export_list:
        if export["options"]["actions"] and export["options"]["phases_and_tasks"]:
            if export["date"] > last_date:
                last_date = export["date"]
                last_id = export["id"]
    if last_date == 0:
        LOG.error(u"ERROR: No suitable export is available.  "
                  u"Create an export for code generation. (Administrator Settings -> Organization -> Export).")
        return

    dt = datetime.datetime.utcfromtimestamp(last_date / 1000.0)
    LOG.info(u"Codegen is based on the organization export from {}.".format(dt))
    export_uri = "/configurations/exports/{}".format(last_id)
    export_data = client.get(export_uri)  # Get latest export

    new_export_data = export_data.copy()
    whitelist_dict_keys = ["incident_types", "fields"]  # Mandatory keys
    for dict_key in new_export_data:
        if dict_key not in whitelist_dict_keys and type(new_export_data[dict_key]) is list:
            new_export_data[dict_key] = []  # clear the new export data, the stuff we clear isn't necessary for cloning

    workflow_names = args.workflow  # names of workflow a (target) and b (new workflow)
    if workflow_names:  # if we're importing workflows
        if len(workflow_names) != 2:
            raise Exception("Only specify the original workflow api name and a new workflow api name")

        # Check that 'workflows' are available (v28 onward)
        workflow_defs = export_data.get("workflows")
        if workflow_defs is None:
            raise Exception("Export does not contain workflows")

        original_workflow_api_name = workflow_names[0]
        new_workflow_api_name = workflow_names[1]

        duplicate_check = find_workflow_by_programmatic_name(workflow_defs, new_workflow_api_name)
        if duplicate_check is not None:
            raise Exception("Workflow with the api name {} already exists".format(new_workflow_api_name))

        original_workflow = find_workflow_by_programmatic_name(workflow_defs, original_workflow_api_name)
        if original_workflow is None:
            raise Exception("Could not find original workflow {}".format(original_workflow_api_name))

        # This section just fills out the stuff we need to replace to duplicate
        new_workflow = original_workflow.copy()
        # Random UUID, not guaranteed to not collide but is extremely extremely extremely unlikely to collide
        new_workflow["uuid"] = str(uuid.uuid4())
        new_workflow["programmatic_name"] = new_workflow_api_name
        new_workflow["export_key"] = new_workflow_api_name
        old_workflow_name = new_workflow["name"]
        new_workflow["name"] = new_workflow_api_name
        new_workflow["content"]["workflow_id"] = new_workflow_api_name
        new_workflow["content"]["xml"] = new_workflow["content"]["xml"].replace(original_workflow_api_name,
                                                                                new_workflow_api_name)
        new_workflow["content"]["xml"] = new_workflow["content"]["xml"].replace(old_workflow_name,
                                                                                new_workflow_api_name)

        new_export_data["workflows"] = [new_workflow]

    uri = "/configurations/imports"
    result = client.post(uri, new_export_data)
    import_id = result["id"]  # if this isn't here and the response code is 200 OK, something went really wrong

    if result["status"] == "PENDING":
        result["status"] = "ACCEPTED"      # Have to confirm changes
        uri = "/configurations/imports/{}".format(import_id)
        client.put(uri, result)
        LOG.info("Imported successfully")
    else:
        raise Exception("Could not import because the server did not return an import ID")

def main():
    """Main commandline"""
    parser = argparse.ArgumentParser()
    parser.add_argument("-v", "--verbose", help="Print debug output", action="store_true")

    subparsers = parser.add_subparsers(title="subcommands",
                                       help="one of these options must be provided",
                                       description="valid subcommands",
                                       dest="cmd")
    subparsers.required = True

    run_parser = subparsers.add_parser("run",
                                       help="Run the Resilient Circuits application")
    list_parser = subparsers.add_parser("list",
                                        help="List the installed Resilient Circuits components")
    test_parser = subparsers.add_parser("test",
                                        help="An interactive client for testing Resilient Circuits messages")
    service_parser = subparsers.add_parser("service",
                                           help="Manage Resilient Circuits as a service")
    config_parser = subparsers.add_parser("config",
                                          help="Create or update a basic configuration file")
    codegen_parser = subparsers.add_parser("codegen",
                                           help="Generate template code for Python components")
    customize_parser = subparsers.add_parser("customize",
                                             help="Apply customizations to the Resilient platform")
    selftest_parser = subparsers.add_parser("selftest",
                                        help="Calls selftest functions for every package and prints out their return states")
    clone_parser = subparsers.add_parser("clone",
                                         help="Clone Resilient objects")

    # Options for selftest
    selftest_parser.add_argument("-l", "--list",
                               dest="install_list",
                               help="Test specified list of package(s)",
                               nargs="+")

    # Options for 'list'
    list_parser.add_argument("-v", "--verbose", action="store_true")

    # Options for 'config'
    file_option_group = config_parser.add_mutually_exclusive_group(required=True)
    file_option_group.add_argument("-u", "--update",
                                   help="Add any missing sections required for installed components",
                                   action="store_true")
    file_option_group.add_argument("-c", "--create",
                                   help="Create new config file with all required sections",
                                   action="store_true")
    config_parser.add_argument("filename",
                               help="Config file to write to; e.g. 'app.config'",
                               default="",
                               nargs="?")
    config_parser.add_argument("-l", "--list",
                                  dest="install_list",
                                  help="Config specified list of package(s)",
                                  nargs="+")

    # Options for 'run'
    run_parser.add_argument("-r", "--auto-restart",
                            help="Automatically restart all components if config file changes",
                            action="store_true")
    run_parser.add_argument("--config-file",
                            help="Pull configuration from specified file",
                            default=None)
    run_parser.add_argument("resilient_circuits_args", help="Args to pass to app.run", nargs=argparse.REMAINDER)

    # Options for 'service'
    service_parser.add_argument("--res-circuits-args",
                                help="Arguments to pass to resilient-circuits.exe run command",
                                action="store",
                                default="")
    service_parser.add_argument("service_args", help="Args to pass to service manager", nargs=argparse.REMAINDER)

    # Options for 'codegen'
    codegen_parser.add_argument("-p", "--package",
                                type=ensure_unicode,
                                help="Name of the package to generate")
    codegen_parser.add_argument("-o", "--output",
                                type=ensure_unicode,
                                help="Output file name")
    codegen_parser.add_argument("-f", "--function",
                                type=ensure_unicode,
                                help="Generate code for the specified function(s)",
                                nargs="*")
    codegen_parser.add_argument("-m", "--messagedestination",
                                type=ensure_unicode,
                                help="Generate code for all functions that use the specified message destination(s)",
                                nargs="*")
    codegen_parser.add_argument("--workflow",
                                type=ensure_unicode,
                                help="Include customization data for workflow(s)",
                                nargs="*")
    codegen_parser.add_argument("--rule",
                                type=ensure_unicode,
                                help="Include customization data for rule(s)",
                                nargs="*")
    codegen_parser.add_argument("--field",
                                type=ensure_unicode,
                                help="Include customization data for incident field(s)",
                                nargs="*")
    codegen_parser.add_argument("--datatable",
                                type=ensure_unicode,
                                help="Include customization data for datatable(s)",
                                nargs="*")
    codegen_parser.add_argument("--task",
                                type=ensure_unicode,
                                help="Include customization data for automatic task(s)",
                                nargs="*")
    codegen_parser.add_argument("--script",
                                type=ensure_unicode,
                                help="Include customization data for script(s)",
                                nargs="*")
    codegen_parser.add_argument("--exportfile",
                                type=ensure_unicode,
                                help="Generate based on organization export file (.res)"),
    codegen_parser.add_argument("--reload",
                                type=ensure_unicode,
                                help="Reload customizations and create new customize.py")

    # Options for 'customize'
    customize_parser.add_argument("-y",
                                  dest="yflag",
                                  help="Customize without prompting for confirmation",
                                  action="store_true")
    customize_parser.add_argument("-l", "--list",
                                  dest="install_list",
                                  help="Install specified list of package(s)",
                                  nargs="+")

    clone_parser.add_argument("--workflow",
                              help='Clone workflows. "old-api-name" "new-api-name". Workflows are based off of the'
                                   ' last export.',
                              nargs=2)

    args, unknown_args = parser.parse_known_args()
    if args.verbose:
        LOG.debug("Verbose Logging Enabled")
        LOG.setLevel(logging.DEBUG)

    if args.cmd != "run" and len(unknown_args) > 0:
        # Shouldn't have any unknown args for other commands, generate the proper errors
        args = parser.parse_args()

    if args.cmd == "run":
        run(unknown_args + args.resilient_circuits_args,
            restartable=args.auto_restart,
            config_file=args.config_file)
    elif args.cmd == "test":
        from resilient_circuits.bin import res_action_test
        res_action_test.ResilientTestProcessor().cmdloop()
    elif args.cmd == "config":
        generate_or_update_config(args)
    elif args.cmd == "list":
        list_installed(args)
    elif args.cmd == "service":
        manage_service(unknown_args + args.service_args, args.res_circuits_args)
    elif args.cmd == "codegen":
        if args.package is None and args.function is None and args.reload is None:
            codegen_parser.print_usage()
        else:
            logging.basicConfig(format='%(message)s', level=logging.INFO)
            generate_code(args)
    elif args.cmd == "customize":
        logging.basicConfig(format='%(message)s', level=logging.INFO)
        customize_resilient(args)
    elif args.cmd == "clone":
        if args.workflow is None:
            print('Please specify a workflow to clone')
            clone_parser.print_usage()
        else:
            clone(args)
    elif args.cmd == "selftest":
        selftest(args)

if __name__ == "__main__":
    LOG.debug("CALLING MAIN")
    main()<|MERGE_RESOLUTION|>--- conflicted
+++ resolved
@@ -14,15 +14,12 @@
 import pkg_resources
 import resilient
 import datetime
+import time
 import uuid
+from resilient import ensure_unicode
 from resilient_circuits.app import AppArgumentParser
 from resilient_circuits.util.resilient_codegen import codegen_functions, codegen_package, codegen_reload_package, print_codegen_reload_commandline
 from resilient_circuits.util.resilient_customize import customize_resilient
-<<<<<<< HEAD
-import time
-=======
-from resilient import ensure_unicode
->>>>>>> ac602a6d
 
 if sys.version_info.major == 2:
     from io import open
@@ -39,7 +36,6 @@
 except ImportError:
     # Python 2
     from __builtin__ import raw_input as input
-
 
 LOG = logging.getLogger(__name__)
 LOG.setLevel(logging.INFO)
