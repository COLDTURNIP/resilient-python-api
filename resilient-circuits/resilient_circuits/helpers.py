--- conflicted
+++ resolved
@@ -8,14 +8,11 @@
 import logging
 import copy
 import re
-<<<<<<< HEAD
 import time
 from resilient_circuits import constants
 from resilient import get_client
-=======
 from resilient import is_env_proxies_set, get_and_parse_proxy_env_var
 from resilient import constants as res_constants
->>>>>>> 29b63e3f
 
 
 LOG = logging.getLogger("__name__")
@@ -231,9 +228,6 @@
     env_str += u"Installed packages:\n"
     for pkg in get_packages(packages):
         env_str += u"\n\t{0}: {1}".format(pkg[0], pkg[1])
-<<<<<<< HEAD
-    env_str += constants.LOG_DIVIDER
-=======
 
     if is_env_proxies_set():
 
@@ -246,7 +240,6 @@
             env_str += u"\n\nConnecting through proxy: '{0}://{1}:{2}'".format(proxy_details.get("scheme"), proxy_details.get("hostname"), proxy_details.get("port"))
 
     env_str += u"\n###############"
->>>>>>> 29b63e3f
     return env_str
 
 
