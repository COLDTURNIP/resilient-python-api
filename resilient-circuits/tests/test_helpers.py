#!/usr/bin/env python
# -*- coding: utf-8 -*-
# (c) Copyright IBM Corp. 2010, 2020. All Rights Reserved.

import pkg_resources
import pytest
from resilient_circuits import helpers, function, ResilientComponent


def test_get_fn_names():

    class FunctionComponentA(ResilientComponent):
        @function("mock_fn")
        def _mock_function(self):
            return True

    assert helpers.get_fn_names(FunctionComponentA) == ["mock_fn"]

    class FunctionComponentB(ResilientComponent):
        @function("mock_fn_2a")
        def _other_name_a(self):
            return True

        @function("mock_fn_2b")
        def _other_name_b(self):
            return True

    assert helpers.get_fn_names(FunctionComponentB) == ["mock_fn_2a", "mock_fn_2b"]

    with pytest.raises(ValueError, match=r"Usage: @function\(api_name\)"):
        class FunctionComponentC(ResilientComponent):
            @function("mock_fn_3a", "mock_fn_3b")
            def _other_name_a(self):
                return True


def test_check_exists():
    assert helpers.check_exists("mock", {"mock": "data"}) == "data"
    assert helpers.check_exists("mock", {}) is False
    assert helpers.check_exists("mock", None) is False
    with pytest.raises(AssertionError):
        helpers.check_exists("mock", "abc")


def test_validate_configs():
    mock_configs = {
        "mock_config_1": "unicode å æ ç è é unicode",
        "mock_config_2": 11,
        "mock_config_3": "<mock_config_3_here>",
        "mock_config_4": ""
    }

    mock_required_config = {
        "required": True
    }

    mock_config_2 = {
        "required": True,
        "valid_condition": lambda x: True if x >= 1 and x <= 10 else False,
        "invalid_msg": "mock_config_2 must be in range"
    }

    mock_config_3 = {
        "required": True,
        "placeholder_value": "<mock_config_3_here>"
    }

    # test unicode
    helpers.validate_configs(mock_configs, {"mock_config_1": mock_required_config})

    # test required
    with pytest.raises(ValueError, match=r"'mock_config_5' is mandatory and is not set in the config file"):
        helpers.validate_configs(mock_configs, {"mock_config_5": mock_required_config})

    # test empty string
    with pytest.raises(ValueError, match=r"'mock_config_4' is mandatory and is not set in the config file"):
        helpers.validate_configs(mock_configs, {"mock_config_4": mock_required_config})

    # test placeholder_value
    with pytest.raises(ValueError, match=r"'mock_config_3' is mandatory and still has its placeholder value of '<mock_config_3_here>' in the config file"):
        helpers.validate_configs(mock_configs, {"mock_config_3": mock_config_3})

    # test valid_condition fails
    with pytest.raises(ValueError, match=r"mock_config_2 must be in range"):
        helpers.validate_configs(mock_configs, {"mock_config_2": mock_config_2})

    # test valid_condition passes
    mock_configs["mock_config_2"] = 5
    helpers.validate_configs(mock_configs, {"mock_config_2": mock_config_2})


def test_get_packages():

    pkgs = helpers.get_packages(pkg_resources.working_set)

    for pkg in pkgs:
        assert len(pkg) == 2
        assert isinstance(pkg[0], str)
        assert isinstance(pkg[1], str)


<<<<<<< HEAD
def test_env_str():

    env_str = helpers.get_env_str(pkg_resources.working_set)

    assert "Environment" in env_str
    assert "Python Version" in env_str
    assert "Installed packages" in env_str
    assert "\n\tresilient-circuits" in env_str
=======
def test_remove_tag():

    mock_res_obj = {
        "tags": [{"tag_handle": "fn_tag_test", "value": None}],
        "functions": [
            {"export_key": "fn_tag_test_function", "tags": [{'tag_handle': 'fn_tag_test', 'value': None}]}
        ],
        "workflows": {
            "nested_2": [{"export_key": "fn_tag_test_function", "tags": [{'tag_handle': 'fn_tag_test', 'value': None}]}]
        }
    }

    new_res_obj = helpers.remove_tag(mock_res_obj)

    assert new_res_obj.get("tags") == []
    assert new_res_obj.get("functions", [])[0].get("tags") == []
    assert new_res_obj.get("workflows", []).get("nested_2")[0].get("tags") == []
>>>>>>> ed09e10b
<|MERGE_RESOLUTION|>--- conflicted
+++ resolved
@@ -99,7 +99,6 @@
         assert isinstance(pkg[1], str)
 
 
-<<<<<<< HEAD
 def test_env_str():
 
     env_str = helpers.get_env_str(pkg_resources.working_set)
@@ -108,7 +107,8 @@
     assert "Python Version" in env_str
     assert "Installed packages" in env_str
     assert "\n\tresilient-circuits" in env_str
-=======
+
+
 def test_remove_tag():
 
     mock_res_obj = {
@@ -125,5 +125,4 @@
 
     assert new_res_obj.get("tags") == []
     assert new_res_obj.get("functions", [])[0].get("tags") == []
-    assert new_res_obj.get("workflows", []).get("nested_2")[0].get("tags") == []
->>>>>>> ed09e10b
+    assert new_res_obj.get("workflows", []).get("nested_2")[0].get("tags") == []