#!/usr/bin/env python
# -*- coding: utf-8 -*-
# (c) Copyright IBM Corp. 2010, 2018. All Rights Reserved.

""" setup.py for resilient-circuits module """

from __future__ import print_function
import os
from setuptools import setup, find_packages
import sys
from os import path
import io

here = os.path.abspath(os.path.dirname(__file__))

requires_resilient_version = "29.0"
major, minor = requires_resilient_version.split('.', 2)[:2]


def gather_changes():
    filepath = './CHANGES'  # The file from which we will pull the changes
    with io.open(filepath) as fp:
        lines = fp.readlines()  # Take in all the lines as a list
        first_section = []
        for num, line in enumerate(lines, start=1):
            if "version" in lines[num] and num != 0:
                # Get all the lines from the start of the list until num-1.
                # This, along with the if statement above will ensure we only capture the most recent change.
                first_section = lines[:num-1]
                break
        # Return the section with a newline at the end 
        return " \n ".join(first_section)


with io.open(path.join(here, 'README.md'), encoding='utf-8') as f:
    readme_text = f.read()
    long_description = readme_text.replace('### Changelog', "### Recent Changes\n {}".format(gather_changes()))

setup(
    name='resilient_circuits',
    use_scm_version={"root": "../", "relative_to": __file__},
    setup_requires=['setuptools_scm'],
    url='https://developer.ibm.com/resilient',
    license='MIT',
    classifiers=[
        'Development Status :: 5 - Production/Stable',
        'Environment :: Console',
        'Environment :: Other Environment',
        'Intended Audience :: Developers',
        'Intended Audience :: System Administrators',
        'License :: OSI Approved :: MIT License',
        'Operating System :: MacOS :: MacOS X',
        'Operating System :: Microsoft :: Windows',
        'Operating System :: POSIX',
        'Programming Language :: Python :: 2.7',
        'Programming Language :: Python :: 3',
        'Topic :: Security',
        'Topic :: Software Development :: Libraries :: Python Modules',
    ],

    author='IBM Resilient',
    install_requires=[
        'stompest>=2.3.0',
        'requests>=2.6.0',
        'circuits',
        'pytz',
        'jinja2>=2.10.0',
        'pysocks',
        'filelock>=2.0.5',
        'setuptools>=41.0.0',
        'watchdog>=0.9.0',
<<<<<<< HEAD
        'resilient>={}.{}'.format(major, minor),
=======
        'resilient>={}.{}'.format(major, minor)
>>>>>>> 329d8bfc
    ],
    author_email='support@resilientsystems.com',
    description='Resilient Circuits Framework for Custom Integrations',
    long_description=long_description,
    long_description_content_type='text/markdown',
    packages=find_packages(),
    include_package_data=True,
    platforms='any',
    entry_points={
        'console_scripts': ['res-action-test = resilient_circuits.bin.res_action_test:main',
                            'resilient-circuits = resilient_circuits.bin.resilient_circuits_cmd:main']
    }
)<|MERGE_RESOLUTION|>--- conflicted
+++ resolved
@@ -69,11 +69,7 @@
         'filelock>=2.0.5',
         'setuptools>=41.0.0',
         'watchdog>=0.9.0',
-<<<<<<< HEAD
-        'resilient>={}.{}'.format(major, minor),
-=======
         'resilient>={}.{}'.format(major, minor)
->>>>>>> 329d8bfc
     ],
     author_email='support@resilientsystems.com',
     description='Resilient Circuits Framework for Custom Integrations',
