[tox]
envlist = py27, py36
skip_install=true
skipsdist=true


[testenv:UNIT]
deps =
    pytest
    requests
    requests-mock
    pytest-cov
<<<<<<< HEAD
    setuptools-scm<6.0.0 ; python_version=="2.7"
=======
>>>>>>> 037679be

setenv = 
    SETUPTOOLS_SCM_PRETEND_VERSION={env:SETUPTOOLS_SCM_PRETEND_VERSION}

commands = 
    pip install -e ../resilient
    pip install -e .
    pytest --cov --cov-append --cov-report html --capture=no tests/unit/


[testenv:INT]
deps =
    pytest
    requests

setenv = 
    APP_CONFIG_FILE={env:TRAVIS_BUILD_DIR}/mock_app.config

commands = 
    pip install -e ../resilient
    pip install -e .
    pytest --capture=no tests/integration/<|MERGE_RESOLUTION|>--- conflicted
+++ resolved
@@ -10,10 +10,6 @@
     requests
     requests-mock
     pytest-cov
-<<<<<<< HEAD
-    setuptools-scm<6.0.0 ; python_version=="2.7"
-=======
->>>>>>> 037679be
 
 setenv = 
     SETUPTOOLS_SCM_PRETEND_VERSION={env:SETUPTOOLS_SCM_PRETEND_VERSION}
