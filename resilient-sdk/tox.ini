[tox]
envlist = py27, py36
skip_install=true
skipsdist=true


[testenv:UNIT]
deps =
    pytest
    requests
    requests-mock
    pytest-cov
    setuptools-scm<6.0.0 ; python_version=="2.7"

setenv = 
    SETUPTOOLS_SCM_PRETEND_VERSION={env:SETUPTOOLS_SCM_PRETEND_VERSION}

commands = 
    pip install -e ../resilient
    pip install -e .
<<<<<<< HEAD
    pytest --cov --cov-append --cov-report html --capture=no tests/unit/


[testenv:INT]
deps =
    pytest
    requests

setenv = 
    APP_CONFIG_FILE={env:TRAVIS_BUILD_DIR}/mock_app.config

commands = 
    pip install -e ../resilient
    pip install -e .
    pytest --capture=no tests/integration/
=======
    pytest --cov --cov-append --cov-report html --capture=no tests/
>>>>>>> a331f3bf
<|MERGE_RESOLUTION|>--- conflicted
+++ resolved
@@ -18,7 +18,6 @@
 commands = 
     pip install -e ../resilient
     pip install -e .
-<<<<<<< HEAD
     pytest --cov --cov-append --cov-report html --capture=no tests/unit/
 
 
@@ -33,7 +32,4 @@
 commands = 
     pip install -e ../resilient
     pip install -e .
-    pytest --capture=no tests/integration/
-=======
-    pytest --cov --cov-append --cov-report html --capture=no tests/
->>>>>>> a331f3bf
+    pytest --capture=no tests/integration/