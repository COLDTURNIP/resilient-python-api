--- conflicted
+++ resolved
@@ -1,11 +1,8 @@
 2020-10: ver. 39.0
 * Added Resilient Platform version to customize.py template
-<<<<<<< HEAD
 * package command replaces tags on Resilient objects in export.res instead of extending them
-=======
 * Added environmental variable RES_SDK_DEV
 * Added '--set-version' argument to dev command
->>>>>>> 2de7b64f
 
 2020-07: ver. 37.2
 
