2020-10: ver. 39.0
<<<<<<< HEAD
* docgen now creates a single README and updated the README to include info on App Host
=======
* Added Resilient Platform version to customize.py template
* package command replaces tags on Resilient objects in export.res instead of extending them
* Added environmental variable RES_SDK_DEV
* Added '--set-version' argument to dev command
>>>>>>> 2453dbc8

2020-07: ver. 37.2

* Updates to Dockerfile template
* Support for newest export formats
* Bug fixes.

2020-05: ver. 37.0

* Package created. Using 37 as original version
* Added support for API key permissions in app.json using permissions file.
* Added support for new apphost config section.
* Customization and config properties files now extracted from setup.py.
* Rename 'app:package' command to 'package'.
* Bug fixes.

2020-04: ver. 36.2.dev

* Package dev version created. Using 36.2 as original version
* Added support for API key permissions in app.json using permissions file.
* Added support for new apphost config section.
* Customization and config properties files now extracted from setup.py.
* Rename 'app:package' command to 'package'.
* Bug fixes.

2020-04. ver. 0.0<|MERGE_RESOLUTION|>--- conflicted
+++ resolved
@@ -1,12 +1,9 @@
 2020-10: ver. 39.0
-<<<<<<< HEAD
 * docgen now creates a single README and updated the README to include info on App Host
-=======
 * Added Resilient Platform version to customize.py template
 * package command replaces tags on Resilient objects in export.res instead of extending them
 * Added environmental variable RES_SDK_DEV
 * Added '--set-version' argument to dev command
->>>>>>> 2453dbc8
 
 2020-07: ver. 37.2
 
