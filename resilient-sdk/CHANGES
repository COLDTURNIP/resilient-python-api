2021-08: version 42.0
<<<<<<< HEAD
* codegen now generates a template for App's to be developed to run in a Python >= 3.6 environment.
* Bug fixes.
=======
* Support for collecting incident types in codegen and extract. See the command line parameters -i and --incidenttype.
>>>>>>> e8ea7829

2021-06: version 41.1
* To address a security vulnerability, the Dockerfile codegen template now assigns user 1001 to the non-root group 1001. User 1001 is used to run a container.
* Added a new Atomic Function template generated with codegen, which is a condensed version of our Original Function template. It includes comments on best practices.

2021-05: version 41.0
* List all setup.py "install_requires" dependencies in docgen README template
* Bug fixes

2021-03: version 40.2
* Bug fix for to use setuptools_scm < 6.0.0 for Python 2.7 environments

2021-03: version 40.1
* Adjust entrypoint.sh template to ensure resilient-circuits is restarted when a fatal error occurs when running on App Host
* Added timestamp to logs on App Host

2021-02: ver. 40.0
* The function template that is produced when you run 'codegen' now includes references to the resilient-lib library.
* When the var RES_SDK_DEV is set, 'codegen' now creates the payload_samples directory with JSON examples for the Resilient UI and mock results for a "mock server".
* Added '--no-samples' flag to 'package' and when set do not look for the payload_samples directory or try add them to the export.res file.
* Added '--image-hash' flag to 'package' to specify the SHA256 of an image that the app.zip refers to.

2020-10: ver. 39.0
* The 'docgen' command creates a single README and updated the README to include information on App Hosts.
* Added the Resilient platform version to the customize.py template.
* The 'package' command replaces tags on Resilient objects in export.res instead of extending them.
* Added environmental variable RES_SDK_DEV.
* Added '--set-version' argument to the dev command.
* Added 'display_name' attribute to the setup.py file.
* The 'codegen', 'codegen --reload' and 'dev --set-version' commands create a /util/data/export.res file that contains the import definition which was previously base64 encoded text in customize.py.
* Before running the 'codegen --reload' on packages created with Resilient SDK < 39.0.0, ensure the MANIFEST.in file includes the line: recursive-include <package_name>/util *
* The 'codegen' and 'package' commands return errors if the package name contains uppercase characters.
* Added a 'clone' command to clone an Action Object.

2020-07: ver. 37.2

* Updates to Dockerfile template
* Support for newest export formats
* Bug fixes.

2020-05: ver. 37.0

* Package created. Using 37 as original version
* Added support for API key permissions in app.json using permissions file.
* Added support for new apphost config section.
* Customization and config properties files now extracted from setup.py.
* Rename 'app:package' command to 'package'.
* Bug fixes.

2020-04: ver. 36.2.dev

* Package dev version created. Using 36.2 as original version
* Added support for API key permissions in app.json using permissions file.
* Added support for new apphost config section.
* Customization and config properties files now extracted from setup.py.
* Rename 'app:package' command to 'package'.
* Bug fixes.

2020-04. ver. 0.0<|MERGE_RESOLUTION|>--- conflicted
+++ resolved
@@ -1,10 +1,7 @@
 2021-08: version 42.0
-<<<<<<< HEAD
 * codegen now generates a template for App's to be developed to run in a Python >= 3.6 environment.
 * Bug fixes.
-=======
 * Support for collecting incident types in codegen and extract. See the command line parameters -i and --incidenttype.
->>>>>>> e8ea7829
 
 2021-06: version 41.1
 * To address a security vulnerability, the Dockerfile codegen template now assigns user 1001 to the non-root group 1001. User 1001 is used to run a container.
