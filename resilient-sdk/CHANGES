--- conflicted
+++ resolved
@@ -5,13 +5,10 @@
 * Added environmental variable RES_SDK_DEV
 * Added '--set-version' argument to dev command
 * Added 'display_name' attribute to setup.py file
-<<<<<<< HEAD
 * codegen, codegen --reload and dev --set-version commands now create /util/data/export.res file
   that contains the import definition that was previously base64 encoded text in customize.py
 * codegen and package commands now return error if package name contains uppercase characters
-=======
 * Added 'clone' command to clone an Action Object
->>>>>>> a3f4551d
 
 2020-07: ver. 37.2
 
