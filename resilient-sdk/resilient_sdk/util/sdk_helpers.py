--- conflicted
+++ resolved
@@ -905,16 +905,11 @@
         return datetime.datetime.fromtimestamp(timestamp).strftime(TIME_FORMAT)
 
     return datetime.datetime.now().strftime(TIME_FORMAT)
-<<<<<<< HEAD
-=======
-
-
-def str_to_bool(value):
+
     """
     Represents value as boolean.
     :param value:
     :rtype: bool
     """
     value = str(value).lower()
-    return value in ('1', 'true', 'yes')
->>>>>>> ff15ce2f
+    return value in ('1', 'true', 'yes')